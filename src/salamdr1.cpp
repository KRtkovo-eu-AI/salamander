--- conflicted
+++ resolved
@@ -1,4 +1,4 @@
-﻿// SPDX-FileCopyrightText: 2023 Open Salamander Authors
+// SPDX-FileCopyrightText: 2023 Open Salamander Authors
 // SPDX-License-Identifier: GPL-2.0-or-later
 
 #include "precomp.h"
@@ -387,10 +387,6 @@
     const COLORREF progressBg = RGB(64, 64, 64);
     const COLORREF inactiveCaptionBg = RGB(45, 45, 48);
     const COLORREF inactiveCaptionFg = RGB(190, 190, 190);
-<<<<<<< HEAD
-    const COLORREF hotActive = RGB(0, 0, 0);
-=======
->>>>>>> 379fdaf1
     const COLORREF thumbnailFrame = RGB(94, 94, 94);
 
     auto setColor = [](SALCOLOR& entry, COLORREF color) {
@@ -426,11 +422,7 @@
     setColor(target[PROGRESS_BK_SELECTED], accent);
 
     setColor(target[HOT_PANEL], accent);
-<<<<<<< HEAD
-    setColor(target[HOT_ACTIVE], hotActive);
-=======
     setColor(target[HOT_ACTIVE], accent);
->>>>>>> 379fdaf1
     setColor(target[HOT_INACTIVE], accent);
 
     setColor(target[ACTIVE_CAPTION_FG], accentText);
