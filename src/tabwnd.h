--- conflicted
+++ resolved
@@ -1,4 +1,4 @@
-﻿// SPDX-FileCopyrightText: 2023 Open Salamander Authors
+// SPDX-FileCopyrightText: 2023 Open Salamander Authors
 // SPDX-License-Identifier: GPL-2.0-or-later
 
 #pragma once
@@ -85,11 +85,7 @@
     bool PaintBuffered(HDC targetDC, const RECT& updateRect, bool paintTabs, bool paintIndicator);
     void PaintCustomTabs(HDC hdc, const RECT* clipRect) const;
     void DrawColoredTab(HDC hdc, const RECT& itemRect, const wchar_t* text, COLORREF baseColor,
-<<<<<<< HEAD
-                        bool selected, bool hot, bool hasFocus) const;
-=======
                         bool selected, bool hot, bool hasFocus, bool hasCustomColor) const;
->>>>>>> 379fdaf1
 
     CMainWindow* MainWindow;
     CPanelSide Side;
